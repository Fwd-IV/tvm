--- conflicted
+++ resolved
@@ -45,19 +45,11 @@
         with relay.build_config(opt_level=3, disabled_pass={"AlterOpLayout"}):
             import vta
             with vta.build_config():
-<<<<<<< HEAD
-                _, mod, _ = relay.optimize(func, target, params)
-                grc = graph_runtime_codegen.GraphRuntimeCodegen(None, target)
-                return grc.codegen(mod["main"])
-    # default case
-    _, mod, _ = relay.optimize(func, target, params)
-=======
                 mod, _ = relay.optimize(func, target, params)
                 grc = graph_runtime_codegen.GraphRuntimeCodegen(None, target)
                 return grc.codegen(mod["main"])
     # default case
     mod, _ = relay.optimize(func, target, params)
->>>>>>> a3ca1a4d
     grc = graph_runtime_codegen.GraphRuntimeCodegen(None, target)
     return grc.codegen(mod["main"])
 
@@ -85,63 +77,7 @@
     task: Array of autotvm.task.Task
         collected tasks
     """
-<<<<<<< HEAD
-    import tvm.relay.op
-    from tvm import relay
-    import topi
-
-    env = TaskExtractEnv.get()
-
-    # NOTE: To add more ops, you only need to change the following lists
-    # relay op -> topi compute
-    OP2TOPI = {
-        tvm.relay.op.nn.conv2d: [topi.nn.conv2d, topi.nn.depthwise_conv2d_nchw,
-                                 topi.nn.group_conv2d_nchw, topi.nn.conv2d_NCHWc],
-        tvm.relay.op.nn.conv2d_transpose: [topi.nn.conv2d_transpose_nchw],
-        tvm.relay.op.nn.dense: [topi.nn.dense],
-        tvm.relay.op.nn.deformable_conv2d: [topi.nn.deformable_conv2d_nchw],
-    }
-
-    topi_funcs = []
-    for op_name in ops:
-        if op_name in OP2TOPI:
-            topi_funcs.extend(OP2TOPI[op_name])
-        else:
-            warnings.warn("Op %s is not tunable, ignored" % op_name)
-
-    # run compiler to collect all TOPI calls during compilation
-    env.reset(topi_funcs)
-    with env:
-        # disable logger temporarily
-        old_state = logger.disabled
-        logger.disabled = True
-
-        relay.backend.compile_engine.get().clear()
-        # wrap build call in thread to avoid multiprocessing problems
-        mod = relay.Module.from_expr(func)
-        build_thread = threading.Thread(target=_lower,
-                                        args=(mod,
-                                              target,
-                                              params))
-        build_thread.start()
-        build_thread.join()
-
-        logger.disabled = old_state
-
-    # create tasks for target
-    tasks = []
-    for task_name, args in env.get_tasks():
-        try:
-            tsk = create(task_name, args,
-                         target=target, target_host=target_host,
-                         template_key='direct')
-            tasks.append(tsk)
-        except topi.InvalidShapeError:
-            warnings.warn("Invalid shape during AutoTVM task creation")
-    return tasks
-=======
     return extract_from_multiple_program([func], [params], ops, target, target_host)
->>>>>>> a3ca1a4d
 
 
 def extract_from_multiple_program(funcs, params, ops, target, target_host=None):
