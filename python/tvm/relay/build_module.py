# Licensed to the Apache Software Foundation (ASF) under one
# or more contributor license agreements.  See the NOTICE file
# distributed with this work for additional information
# regarding copyright ownership.  The ASF licenses this file
# to you under the Apache License, Version 2.0 (the
# "License"); you may not use this file except in compliance
# with the License.  You may obtain a copy of the License at
#
#   http://www.apache.org/licenses/LICENSE-2.0
#
# Unless required by applicable law or agreed to in writing,
# software distributed under the License is distributed on an
# "AS IS" BASIS, WITHOUT WARRANTIES OR CONDITIONS OF ANY
# KIND, either express or implied.  See the License for the
# specific language governing permissions and limitations
# under the License.
"""
Construct the necessary state for the TVM graph runtime
from a Relay expression.
"""
import warnings
import numpy as np

from tvm import expr as tvm_expr
from .. import nd as _nd, target as _target, autotvm
from ..contrib import graph_runtime as _graph_rt
from . import _build_module
from . import ty as _ty
from . import expr as _expr
from .module import Module as _Module
from .backend import interpreter as _interpreter
from .backend.vm import VMExecutor

def _update_target(target):
    target = target if target else _target.current_target()
    if target is None:
        raise ValueError("Target is not set in env or passed as argument.")

    tgts = {}
    if isinstance(target, (str, _target.Target)):
        dev_type = tvm_expr.IntImm("int32", _nd.context(str(target)).device_type)
        tgts[dev_type] = _target.create(target)
    elif isinstance(target, dict):
        for dev, tgt in target.items():
            dev_type = tvm_expr.IntImm("int32", _nd.context(dev).device_type)
            tgts[dev_type] = _target.create(tgt)
    else:
        raise TypeError("target is expected to be str or " +
                        "tvm.target.Target, but received " +
                        "{}".format(type(target)))
    return tgts


class BuildModule(object):
    """Build a Relay function to run on TVM graph runtime. This class is used
    to expose the `RelayBuildModule` APIs implemented in C++.
    """
    def __init__(self):
        self.mod = _build_module._BuildModule()
        self._get_graph_json = self.mod["get_graph_json"]
        self._get_module = self.mod["get_module"]
        self._build = self.mod["build"]
        self._optimize = self.mod["optimize"]
        self._set_params_func = self.mod["set_params"]
        self._get_params_func = self.mod["get_params"]

    def build(self, func, target=None, target_host=None, params=None):
        """
        Parameters
        ----------
        func: relay.Function
            The function to build.

        target : str, :any:`tvm.target.Target`, or dict of str(i.e.
        device/context name) to str/tvm.target.Target, optional
            For heterogeneous compilation, it is a dictionary indicating context
            to target mapping. For homogeneous compilation, it is a build target.

        target_host : str or :any:`tvm.target.Target`, optional
            Host compilation target, if target is device.
            When TVM compiles device specific program such as CUDA,
            we also need host(CPU) side code to interact with the driver
            to setup the dimensions and parameters correctly.
            target_host is used to specify the host side codegen target.
            By default, llvm is used if it is enabled,
            otherwise a stackvm intepreter is used.

        params : dict of str to NDArray
            Input parameters to the graph that do not change
            during inference time. Used for constant folding.

        Returns
        -------
        graph_json : str
            The json string that can be accepted by graph runtime.

        mod : tvm.Module
            The module containing necessary libraries.

        params : dict
            The parameters of the final graph.
        """
        target = _update_target(target)

        # Setup the params.
        if params:
            self._set_params(params)
        # Build the function
        self._build(func, target, target_host)
        # Get artifacts
        graph_json = self.get_json()
        mod = self.get_module()
        params = self.get_params()

        return graph_json, mod, params

    def optimize(self, func, target=None, params=None):
        """
        Parameters
        ----------
        func: relay.Function
            The function to build.

        target : str, :any:`tvm.target.Target`, or dict of str(i.e.
        device/context name) to str/tvm.target.Target, optional
            For heterogeneous compilation, it is a dictionary indicating context
            to target mapping. For homogeneous compilation, it is a build target.

        params : dict of str to NDArray
            Input parameters to the graph that do not change
            during inference time. Used for constant folding.

        Returns
        -------
<<<<<<< HEAD
        graph_json : str
            The json string that can be accepted by graph runtime.

=======
>>>>>>> a3ca1a4d
        mod : relay.Module
            The optimized relay module.

        params : dict
            The parameters of the final graph.
        """
        target = _update_target(target)

        # Setup the params.
        if params:
            self._set_params(params)
        mod = self._optimize(func, target)
        # Get artifacts
<<<<<<< HEAD
        graph_json = self.get_json()
        params = self.get_params()

        return graph_json, mod, params
=======
        params = self.get_params()

        return mod, params
>>>>>>> a3ca1a4d


    def _set_params(self, params):
        inputs = {}
        for name, param in params.items():
            if isinstance(param, np.ndarray):
                param = _nd.array(param)
            inputs[name] = _expr.const(param)
        self._set_params_func(inputs)

    def get_json(self):
        """Return the json file of the built program."""
        return self._get_graph_json()

    def get_module(self):
        """Return the built module."""
        return self._get_module()

    def get_params(self):
        """Return the updated weights."""
        params = self._get_params_func()
        ret = {}
        for key, value in params.items():
            ret[key] = value.data
        return ret


def build(mod, target=None, target_host=None, params=None):
    """Helper function that builds a Relay function to run on TVM graph
    runtime.

    Parameters
    ----------
    mod : relay.Module
        The module to build. Using relay.Function is deprecated.

    target : str, :any:`tvm.target.Target`, or dict of str(i.e. device/context
    name) to str/tvm.target.Target, optional
        For heterogeneous compilation, it is a dictionary indicating context to
        target mapping. For homogeneous compilation, it is a build target.

    target_host : str or :any:`tvm.target.Target`, optional
        Host compilation target, if target is device.
        When TVM compiles device specific program such as CUDA,
        we also need host(CPU) side code to interact with the driver
        setup the dimensions and parameters correctly.
        target_host is used to specify the host side codegen target.
        By default, llvm is used if it is enabled,
        otherwise a stackvm intepreter is used.

    params : dict of str to NDArray
        Input parameters to the graph that do not change
        during inference time. Used for constant folding.

    Returns
    -------
    graph_json : str
        The json string that can be accepted by graph runtime.

    mod : tvm.Module
        The module containing necessary libraries.

    params : dict
        The parameters of the final graph.
    """
    if isinstance(mod, _Module):
        func = mod["main"]
    elif isinstance(mod, _expr.Function):
        func = mod
        warnings.warn(
            "Please use input parameter mod (tvm.relay.module.Module) "
            "instead of deprecated parameter func (tvm.relay.expr.Function)",
            DeprecationWarning)
    else:
        raise ValueError("Type of input parameter mod must be tvm.relay.module.Module")

    target = _update_target(target)

    if isinstance(target_host, (str, _target.Target)):
        target_host = _target.create(target_host)
    elif target_host:
        raise ValueError("target host must be the type of str, " +
                         "tvm.target.Target, or None")

    # If current dispatch context is fallback context (the default root context),
    # then load pre-tuned parameters from TopHub
    if isinstance(autotvm.DispatchContext.current, autotvm.FallbackContext):
        tophub_context = autotvm.tophub.context(list(target.values()))
    else:
        tophub_context = autotvm.util.EmptyContext()

    with tophub_context:
        bld_mod = BuildModule()
        graph_json, mod, params = bld_mod.build(func, target, target_host, params)
    return graph_json, mod, params


def optimize(mod, target=None, params=None):
<<<<<<< HEAD
    """Helper function that builds a Relay function to run on TVM graph
    runtime.
=======
    """Helper function that optimizes a Relay module.
>>>>>>> a3ca1a4d

    Parameters
    ----------
    mod : relay.Module
        The module to build. Using relay.Function is deprecated.

    target : str, :any:`tvm.target.Target`, or dict of str(i.e. device/context
    name) to str/tvm.target.Target, optional
        For heterogeneous compilation, it is a dictionary indicating context to
        target mapping. For homogeneous compilation, it is a build target.

    params : dict of str to NDArray
        Input parameters to the graph that do not change
        during inference time. Used for constant folding.

    Returns
    -------
<<<<<<< HEAD
    graph_json : str
        The json string that can be accepted by graph runtime.

=======
>>>>>>> a3ca1a4d
    mod : relay.Module
        The optimized relay module.

    params : dict
        The parameters of the final graph.
    """
    if isinstance(mod, _Module):
        func = mod["main"]
    elif isinstance(mod, _expr.Function):
        func = mod
        warnings.warn(
            "Please use input parameter mod (tvm.relay.module.Module) "
            "instead of deprecated parameter func (tvm.relay.expr.Function)",
            DeprecationWarning)
    else:
        raise ValueError("Type of input parameter mod must be tvm.relay.module.Module")

    target = _update_target(target)

    # If current dispatch context is fallback context (the default root context),
    # then load pre-tuned parameters from TopHub
    if isinstance(autotvm.DispatchContext.current, autotvm.FallbackContext):
        tophub_context = autotvm.tophub.context(list(target.values()))
    else:
        tophub_context = autotvm.util.EmptyContext()

    with tophub_context:
        bld_mod = BuildModule()
<<<<<<< HEAD
        graph_json, mod, params = bld_mod.optimize(func, target, params)
    return graph_json, mod, params
=======
        mod, params = bld_mod.optimize(func, target, params)
    return mod, params
>>>>>>> a3ca1a4d


class GraphExecutor(_interpreter.Executor):
    """Wrapper around Executor interface.

    This executor is used for debug and testing purpoes.

    Parameters
    ----------
    mod : :py:class:`~tvm.relay.module.Module`
        The module to support the execution.

    ctx : :py:class:`TVMContext`
        The runtime context to run the code on.

    target : :py:class:`Target`
        The target option to build the function.
    """

    def __init__(self, mod, ctx, target):
        assert mod is not None
        self.mod = mod
        self.ctx = ctx
        self.target = target

    def _make_executor(self, expr=None):
        if expr:
            self.mod["main"] = expr
        ret_type = self.mod["main"].checked_type.ret_type
        num_outputs = len(ret_type.fields) if isinstance(ret_type, _ty.TupleType) else 1
        graph_json, mod, params = build(self.mod, target=self.target)
        gmodule = _graph_rt.create(graph_json, mod, self.ctx)
        if params:
            gmodule.set_input(**params)

        def _graph_wrapper(*args, **kwargs):
            args = self._convert_args(self.mod["main"], args, kwargs)
            # Create map of inputs.
            for i, arg in enumerate(args):
                gmodule.set_input(i, arg)
            # Run the module, and fetch the output.
            gmodule.run()
            # make a copy so multiple invocation won't hurt perf.
            if num_outputs == 1:
                return gmodule.get_output(0).copyto(_nd.cpu(0))
            outputs = []
            for i in range(num_outputs):
                outputs.append(gmodule.get_output(i).copyto(_nd.cpu(0)))
            return outputs

        return _graph_wrapper


def create_executor(kind="debug",
                    mod=None,
                    ctx=None,
                    target="llvm"):
    """Factory function to create an executor.

    Parameters
    ----------
    kind : str
        The type of executor

    mod : :py:class:`~tvm.relay.module.Module`
        The Relay module containing collection of functions

    ctx : :py:class:`tvm.TVMContext`
        The context to execute the code.

    target : :py:class:`tvm.Target`
        The corresponding context
    """
    if mod is None:
        mod = _Module()
    if ctx is not None:
        assert ctx.device_type == _nd.context(str(target), 0).device_type
    else:
        ctx = _nd.context(str(target), 0)

    if isinstance(target, str):
        target = _target.create(target)
    if kind == "debug":
        return _interpreter.Interpreter(mod, ctx, target)
    if kind == "graph":
        return GraphExecutor(mod, ctx, target)
    elif kind == "vm":
        return VMExecutor(mod, ctx, target)
    else:
        raise RuntimeError("unknown execution strategy: {0}".format(kind))<|MERGE_RESOLUTION|>--- conflicted
+++ resolved
@@ -132,12 +132,6 @@
 
         Returns
         -------
-<<<<<<< HEAD
-        graph_json : str
-            The json string that can be accepted by graph runtime.
-
-=======
->>>>>>> a3ca1a4d
         mod : relay.Module
             The optimized relay module.
 
@@ -151,16 +145,9 @@
             self._set_params(params)
         mod = self._optimize(func, target)
         # Get artifacts
-<<<<<<< HEAD
-        graph_json = self.get_json()
         params = self.get_params()
 
-        return graph_json, mod, params
-=======
-        params = self.get_params()
-
         return mod, params
->>>>>>> a3ca1a4d
 
 
     def _set_params(self, params):
@@ -259,12 +246,7 @@
 
 
 def optimize(mod, target=None, params=None):
-<<<<<<< HEAD
-    """Helper function that builds a Relay function to run on TVM graph
-    runtime.
-=======
     """Helper function that optimizes a Relay module.
->>>>>>> a3ca1a4d
 
     Parameters
     ----------
@@ -282,12 +264,6 @@
 
     Returns
     -------
-<<<<<<< HEAD
-    graph_json : str
-        The json string that can be accepted by graph runtime.
-
-=======
->>>>>>> a3ca1a4d
     mod : relay.Module
         The optimized relay module.
 
@@ -316,13 +292,8 @@
 
     with tophub_context:
         bld_mod = BuildModule()
-<<<<<<< HEAD
-        graph_json, mod, params = bld_mod.optimize(func, target, params)
-    return graph_json, mod, params
-=======
         mod, params = bld_mod.optimize(func, target, params)
     return mod, params
->>>>>>> a3ca1a4d
 
 
 class GraphExecutor(_interpreter.Executor):
